name:                hasql-generic
<<<<<<< HEAD
version:             0.1.1.0
=======
version:             0.1.0.5
>>>>>>> 5e3bf0ef
synopsis:            Generic encoder and decoder deriving for Hasql
description:         Please see README.md
homepage:            https://github.com/chris-kahn/hasql-generic#readme
license:             BSD3
license-file:        LICENSE
author:              Chris Kahn
maintainer:          chris@kahn.pro
copyright:           2017 Chris Kahn
category:            Web
build-type:          Simple
-- extra-source-files:
cabal-version:       >=1.10

library
  hs-source-dirs:      src
  exposed-modules:     Hasql.Generic.HasRow
                     , Hasql.Generic.HasParams
  build-depends:       base >= 4.7 && < 5
                     , aeson >= 0.11 && < 1.4
                     , binary-parser >= 0.5 && < 0.6
                     , bytestring >= 0.10 && < 0.11
                     , containers >= 0.5 && < 0.6
                     , contravariant >= 1.4 && < 1.5
                     , generics-sop >= 0.2 && < 0.4
                     , hasql >= 1.3 && < 1.4
                     , postgresql-binary >= 0.9 && < 0.13
                     , scientific >= 0.3 && < 0.4
                     , text >= 1.2 && < 1.3
                     , time >= 1.6 && < 1.9
                     , uuid >= 1.3 && < 1.4
                     , vector >= 0.11 && < 0.13
  default-language:    Haskell2010

source-repository head
  type:     git
  location: https://github.com/chris-kahn/hasql-generic<|MERGE_RESOLUTION|>--- conflicted
+++ resolved
@@ -1,9 +1,5 @@
 name:                hasql-generic
-<<<<<<< HEAD
 version:             0.1.1.0
-=======
-version:             0.1.0.5
->>>>>>> 5e3bf0ef
 synopsis:            Generic encoder and decoder deriving for Hasql
 description:         Please see README.md
 homepage:            https://github.com/chris-kahn/hasql-generic#readme
